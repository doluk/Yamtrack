{% extends "users/base.html" %}
{% load user_tags %}

{% block title %}
  Import - Yamtrack
{% endblock title %}

{% block settings_content %}
  <div class="space-y-6"
       x-data="{ importFrequency: 'once', importTime: '{% now "H:i" %}', importMode: 'new' }">

    {# Import settings #}
    <div class="bg-[#2a2f35] rounded-lg p-6">
      <div class="flex items-center mb-4">
        <svg xmlns="http://www.w3.org/2000/svg"
             width="24"
             height="24"
             viewBox="0 0 24 24"
             fill="none"
             stroke="currentColor"
             stroke-width="2"
             stroke-linecap="round"
             stroke-linejoin="round"
             class="w-6 h-6 text-indigo-400 mr-3">
          <path d="M20 7h-9" />
          <path d="M14 17H5" />
          <circle cx="17" cy="17" r="3" /><circle cx="7" cy="7" r="3" />
        </svg>
        <h2 class="text-xl font-semibold">Import Settings</h2>
      </div>
      <p class="text-gray-400 mb-5 text-sm">Configure your import preferences.</p>
      <div class="bg-[#39404b] p-5 rounded-lg">
        <div class="grid grid-cols-1 md:grid-cols-2 gap-4">
          <div>
            <label class="block text-sm text-gray-400 mb-2">Import Frequency</label>
            <div class="relative">
              <select x-model="importFrequency"
                      class="w-full py-2 px-3 bg-[#2a2f35] rounded-md text-white text-sm border border-gray-600 focus:border-indigo-500 focus:ring focus:ring-indigo-200 focus:ring-opacity-50 appearance-none">
                <option value="once">One Time Import</option>
                <option value="daily">Every Day</option>
                <option value="2days">Every 2 Days</option>
              </select>
              <svg xmlns="http://www.w3.org/2000/svg"
                   width="24"
                   height="24"
                   viewBox="0 0 24 24"
                   fill="none"
                   stroke="currentColor"
                   stroke-width="2"
                   stroke-linecap="round"
                   stroke-linejoin="round"
                   class="absolute right-2 top-1/2 -translate-y-1/2 w-4 h-4 text-gray-400 pointer-events-none">
                <path d="m6 9 6 6 6-6"></path>
              </svg>
            </div>
            <div x-cloak class="mt-4" x-show="importFrequency !== 'once'">
              <label class="block text-sm text-gray-400 mb-2">Import Time</label>
              <input x-model="importTime"
                     class="w-full py-2 px-3 bg-[#2a2f35] rounded-md text-white text-sm border border-gray-600 focus:border-indigo-500 focus:ring focus:ring-indigo-200 focus:ring-opacity-50 [color-scheme:dark]"
                     type="time">
            </div>
          </div>
          <div>
            <label class="block text-sm text-gray-400 mb-2">Import Mode</label>
            <div class="relative">
              <select x-model="importMode"
                      class="w-full py-2 px-3 bg-[#2a2f35] rounded-md text-white text-sm border border-gray-600 focus:border-indigo-500 focus:ring focus:ring-indigo-200 focus:ring-opacity-50 appearance-none">
                <option value="new">Only Sync New Items</option>
                <option value="overwrite">Sync New Items and Overwrite Existing</option>
              </select>
              <svg xmlns="http://www.w3.org/2000/svg"
                   width="24"
                   height="24"
                   viewBox="0 0 24 24"
                   fill="none"
                   stroke="currentColor"
                   stroke-width="2"
                   stroke-linecap="round"
                   stroke-linejoin="round"
                   class="absolute right-2 top-1/2 -translate-y-1/2 w-4 h-4 text-gray-400 pointer-events-none">
                <path d="m6 9 6 6 6-6"></path>
              </svg>
            </div>
          </div>
        </div>
      </div>
    </div>

    {# Import Sources #}
    <div class="bg-[#2a2f35] rounded-lg p-6">
      <div class="flex items-center mb-4">
        <svg xmlns="http://www.w3.org/2000/svg"
             width="24"
             height="24"
             viewBox="0 0 24 24"
             fill="none"
             stroke="currentColor"
             stroke-width="2"
             stroke-linecap="round"
             stroke-linejoin="round"
             class="w-6 h-6 text-indigo-400 mr-3">
          <ellipse cx="12" cy="5" rx="9" ry="3"></ellipse>
          <path d="M3 5V19A9 3 0 0 0 21 19V5"></path>
          <path d="M3 12A9 3 0 0 0 21 12"></path>
        </svg>
        <h2 class="text-xl font-semibold">Import Sources</h2>
      </div>
      <p class="text-gray-400 mb-5 text-sm">Import your media data from external services.</p>
      <div class="grid grid-cols-1 md:grid-cols-2 gap-4">

        {# Trakt #}
        <div class="bg-[#39404b] p-4 rounded-lg">
          <div class="flex items-center mb-3">{% source_display "trakt" %}</div>
          <p class="text-sm text-gray-400 mb-3">Import TV shows and movies</p>
          <form class="flex items-center"
                method="post"
                action="{% url 'import_trakt' %}">
            {% csrf_token %}
            <input type="hidden" name="frequency" x-model="importFrequency">
            <input type="hidden" name="time" x-model="importTime">
            <input type="hidden" name="mode" x-model="importMode">
            <div class="relative flex-1">
              <input placeholder="Trakt username slug"
                     name="user"
                     class="w-full py-2 px-3 bg-[#2a2f35] rounded-l-md text-white text-sm border border-gray-600 focus:border-indigo-500 focus:ring focus:ring-indigo-200 focus:ring-opacity-50"
                     type="text">
              <div class="group absolute right-2 top-1/2 -translate-y-1/2">
                <svg xmlns="http://www.w3.org/2000/svg"
                     width="24"
                     height="24"
                     viewBox="0 0 24 24"
                     fill="none"
                     stroke="currentColor"
                     stroke-width="2"
                     stroke-linecap="round"
                     stroke-linejoin="round"
                     class="w-4 h-4 text-gray-400">
                  <circle cx="12" cy="12" r="10" />
                  <path d="M12 16v-4" />
                  <path d="M12 8h.01" />
                </svg>
                <div class="absolute bottom-full mb-2 w-60 p-2 bg-[#2a2f35] rounded-md text-xs text-gray-300 invisible group-hover:visible shadow-lg">
                  Found in your Trakt profile URL:
                  <br>
                  trakt.tv/users/<span class="text-indigo-400">username-slug</span>
                </div>
              </div>
            </div>
            <button type="submit"
                    class="px-3 py-2 bg-indigo-600 text-white rounded-r-md hover:bg-indigo-700 transition-colors text-sm border border-indigo-600 cursor-pointer">
              Import
            </button>
          </form>
        </div>

        {# Simkl #}
        <div class="bg-[#39404b] p-4 rounded-lg">
          <div class="flex items-center mb-3">{% source_display "simkl" %}</div>
          <p class="text-sm text-gray-400 mb-3">Import TV shows, movies and anime</p>
          <form method="post" action="{% url 'simkl_oauth' %}">
            {% csrf_token %}
            <input type="hidden" name="frequency" x-model="importFrequency">
            <input type="hidden" name="time" x-model="importTime">
            <input type="hidden" name="mode" x-model="importMode">
            <button type="submit"
                    class="w-full px-4 py-2 text-sm rounded-md transition-colors cursor-pointer bg-indigo-600 text-white hover:bg-indigo-700">
              Connect with Simkl
            </button>
          </form>
        </div>

        {# MyAnimeList #}
        <div class="bg-[#39404b] p-4 rounded-lg">
          <div class="flex items-center mb-3">{% source_display "myanimelist" %}</div>
          <p class="text-sm text-gray-400 mb-3">Import anime and manga</p>
          <form class="flex items-center"
                method="post"
                action="{% url 'import_mal' %}">
            {% csrf_token %}
            <input type="hidden" name="frequency" x-model="importFrequency">
            <input type="hidden" name="time" x-model="importTime">
            <input type="hidden" name="mode" x-model="importMode">
            <div class="flex w-full">
              <input placeholder="MAL username"
                     name="user"
                     class="relative w-full py-2 px-3 bg-[#2a2f35] rounded-l-md text-white text-sm border border-gray-600 focus:border-indigo-500 focus:ring focus:ring-indigo-200 focus:ring-opacity-50"
                     type="text">
              <button type="submit"
                      class="px-3 py-2 bg-indigo-600 text-white rounded-r-md hover:bg-indigo-700 transition-colors text-sm border border-indigo-600 cursor-pointer">
                Import
              </button>
            </div>
          </form>
        </div>

        {# AniList #}
        <div class="bg-[#39404b] p-4 rounded-lg">
          <div class="flex items-center mb-3">{% source_display "anilist" %}</div>
          <p class="text-sm text-gray-400 mb-3">Import anime and manga</p>
          <form class="flex items-center"
                method="post"
                action="{% url 'import_anilist' %}">
            {% csrf_token %}
            <input type="hidden" name="frequency" x-model="importFrequency">
            <input type="hidden" name="time" x-model="importTime">
            <input type="hidden" name="mode" x-model="importMode">
            <div class="flex w-full">
              <input placeholder="AniList username"
                     name="user"
                     class="relative w-full py-2 px-3 bg-[#2a2f35] rounded-l-md text-white text-sm border border-gray-600 focus:border-indigo-500 focus:ring focus:ring-indigo-200 focus:ring-opacity-50"
                     type="text">
              <button type="submit"
                      class="px-3 py-2 bg-indigo-600 text-white rounded-r-md hover:bg-indigo-700 transition-colors text-sm border border-indigo-600 cursor-pointer">
                Import
              </button>
            </div>
          </form>
        </div>

        {# Kitsu #}
        <div class="bg-[#39404b] p-4 rounded-lg">
          <div class="flex items-center mb-3">{% source_display "kitsu" %}</div>
          <p class="text-sm text-gray-400 mb-3">Import anime and manga</p>
          <form class="flex items-center"
                method="post"
                action="{% url 'import_kitsu' %}">
            {% csrf_token %}
            <input type="hidden" name="frequency" x-model="importFrequency">
            <input type="hidden" name="time" x-model="importTime">
            <input type="hidden" name="mode" x-model="importMode">
            <div class="relative flex-1">
              <input placeholder="Kitsu user ID"
                     name="user"
                     class="w-full py-2 px-3 bg-[#2a2f35] rounded-l-md text-white text-sm border border-gray-600 focus:border-indigo-500 focus:ring focus:ring-indigo-200 focus:ring-opacity-50"
                     type="text">
              <div class="group absolute right-2 top-1/2 -translate-y-1/2">
                <svg xmlns="http://www.w3.org/2000/svg"
                     width="24"
                     height="24"
                     viewBox="0 0 24 24"
                     fill="none"
                     stroke="currentColor"
                     stroke-width="2"
                     stroke-linecap="round"
                     stroke-linejoin="round"
                     class="w-4 h-4 text-gray-400">
                  <circle cx="12" cy="12" r="10" />
                  <path d="M12 16v-4" />
                  <path d="M12 8h.01" />
                </svg>
                <div class="absolute bottom-full mb-2 w-60 p-2 bg-[#2a2f35] rounded-md text-xs text-gray-300 invisible group-hover:visible shadow-lg">
                  Found in your Kitsu profile URL:
                  <br>
                  kitsu.app/users/<span class="text-indigo-400">1234567</span>
                </div>
              </div>
            </div>
            <button type="submit"
                    class="px-3 py-2 bg-indigo-600 text-white rounded-r-md hover:bg-indigo-700 transition-colors text-sm border border-indigo-600 cursor-pointer">
              Import
            </button>
          </form>
        </div>

        {# Yamtrack #}
        <div class="bg-[#39404b] p-4 rounded-lg">
          <div class="flex items-center justify-between mb-3">
            <div class="flex items-center">{% source_display "yamtrack" %}</div>
            <a href="https://github.com/FuzzyGrim/Yamtrack/wiki/Yamtrack-CSV-Format"
               target="_blank"
               class="text-gray-400 hover:text-indigo-400 transition-colors p-1 rounded-md hover:bg-gray-600/50"
               title="View CSV format documentation">
              <svg xmlns="http://www.w3.org/2000/svg"
                   width="24"
                   height="24"
                   viewBox="0 0 24 24"
                   fill="none"
                   stroke="currentColor"
                   stroke-width="2"
                   stroke-linecap="round"
                   stroke-linejoin="round"
                   class="w-4 h-4">
                <circle cx="12" cy="12" r="10"></circle>
                <path d="M12 16v-4"></path>
                <path d="M12 8h.01"></path>
              </svg>
            </a>
          </div>
          <p class="text-sm text-gray-400 mb-3"
             x-text="importFrequency === 'once' ? 'Import from YamTrack backup' : 'File uploads are not available for periodic imports'">
          </p>
          <form method="post"
                action="{% url 'import_yamtrack' %}"
                enctype="multipart/form-data">
            {% csrf_token %}
            <input type="hidden" name="frequency" x-model="importFrequency">
            <input type="hidden" name="time" x-model="importTime">
            <input type="hidden" name="mode" x-model="importMode">
            <label class="flex items-center justify-center w-full px-4 py-2 text-sm rounded-md transition-colors"
                   :class="importFrequency === 'once' ? 'bg-indigo-600 text-white hover:bg-indigo-700 cursor-pointer' : 'bg-gray-600 text-gray-400 cursor-not-allowed'"
                   :disabled="importFrequency !== 'once'">
              <input name="yamtrack_csv"
                     accept=".csv"
                     class="hidden"
                     type="file"
                     :disabled="importFrequency !== 'once'"
                     @change="importFrequency === 'once' && $el.form.submit()">
              Select CSV File
            </label>
          </form>
        </div>

        {# HowLongToBeat #}
        <div class="bg-[#39404b] p-4 rounded-lg">
          <div class="flex items-center mb-3">{% source_display "hltb" %}</div>
          <p class="text-sm text-gray-400 mb-3"
             x-text="importFrequency === 'once' ? 'Import games' : 'File uploads are not available for periodic imports'">
          </p>
          <form method="post"
                action="{% url 'import_hltb' %}"
                enctype="multipart/form-data">
            {% csrf_token %}
            <input type="hidden" name="frequency" x-model="importFrequency">
            <input type="hidden" name="time" x-model="importTime">
            <input type="hidden" name="mode" x-model="importMode">
            <label class="flex items-center justify-center w-full px-4 py-2 text-sm rounded-md transition-colors"
                   :class="importFrequency === 'once' ? 'bg-indigo-600 text-white hover:bg-indigo-700 cursor-pointer' : 'bg-gray-600 text-gray-400 cursor-not-allowed'"
                   :disabled="importFrequency !== 'once'">
              <input name="hltb_csv"
                     accept=".csv"
                     class="hidden"
                     type="file"
                     :disabled="importFrequency !== 'once'"
                     @change="importFrequency === 'once' && $el.form.submit()">
              Select CSV File
            </label>
          </form>
        </div>

<<<<<<< HEAD
        {# GoodReads #}
        <div class="bg-[#39404b] p-4 rounded-lg">
          <div class="flex items-center mb-3">{% source_display "goodreads" %}</div>
          <p class="text-sm text-gray-400 mb-3"
             x-text="importFrequency === 'once' ? 'Import from GoodReads backup' : 'File uploads are not available for periodic imports'">
          </p>
          <form method="post"
                action="{% url 'import_goodreads' %}"
                enctype="multipart/form-data">
=======
        {# IMDB #}
        <div class="bg-[#39404b] p-4 rounded-lg">
          <div class="flex items-center justify-between mb-3">
            <div class="flex items-center">{% source_display "imdb" %}</div>
          </div>
          <p class="text-sm text-gray-400 mb-3"
            x-text="importFrequency === 'once' ? 'Import movies and TV shows from your ratings' : 'File uploads are not available for periodic imports'">
          </p>
          <form method="post" action="{% url 'import_imdb' %}" enctype="multipart/form-data">
>>>>>>> e1b73071
            {% csrf_token %}
            <input type="hidden" name="frequency" x-model="importFrequency">
            <input type="hidden" name="time" x-model="importTime">
            <input type="hidden" name="mode" x-model="importMode">
            <label class="flex items-center justify-center w-full px-4 py-2 text-sm rounded-md transition-colors"
<<<<<<< HEAD
                   :class="importFrequency === 'once' ? 'bg-indigo-600 text-white hover:bg-indigo-700 cursor-pointer' : 'bg-gray-600 text-gray-400 cursor-not-allowed'"
                   :disabled="importFrequency !== 'once'">
              <input name="goodreads_csv"
                     accept=".csv"
                     class="hidden"
                     type="file"
                     :disabled="importFrequency !== 'once'"
                     @change="importFrequency === 'once' && $el.form.submit()">
=======
              :class="importFrequency === 'once' ? 'bg-indigo-600 text-white hover:bg-indigo-700 cursor-pointer' : 'bg-gray-600 text-gray-400 cursor-not-allowed'"
              :disabled="importFrequency !== 'once'">
              <input name="imdb_csv" accept=".csv" class="hidden" type="file" :disabled="importFrequency !== 'once'"
                @change="importFrequency === 'once' && $el.form.submit()">
>>>>>>> e1b73071
              Select CSV File
            </label>
          </form>
        </div>
<<<<<<< HEAD
=======

>>>>>>> e1b73071
      </div>
    </div>

    {# Active Periodic Imports #}
    <div class="bg-[#2a2f35] rounded-lg p-6">
      <div class="flex items-center mb-4">
        <svg xmlns="http://www.w3.org/2000/svg"
             width="24"
             height="24"
             viewBox="0 0 24 24"
             fill="none"
             stroke="currentColor"
             stroke-width="2"
             stroke-linecap="round"
             stroke-linejoin="round"
             class="w-6 h-6 text-indigo-400 mr-3">
          <circle cx="12" cy="12" r="10"></circle><polyline points="12 6 12 12 16 14"></polyline>
        </svg>
        <h2 class="text-xl font-semibold">Active Periodic Imports</h2>
      </div>
      <p class="text-gray-400 mb-5 text-sm">
        Automated imports that run on a schedule. These will continue to sync your media until disabled.
      </p>
      <div class="space-y-3">
        {% for periodic_import in import_tasks.schedules %}
          <div class="bg-[#39404b] rounded-lg p-4">
            <div class="flex items-center justify-between mb-2">
              <div class="flex items-center gap-3">
                {% source_display periodic_import.source %}
                <span class="text-sm text-gray-400">{{ periodic_import.schedule }}</span>
              </div>
              <form action="{% url 'delete_import_schedule' %}" method="post">
                {% csrf_token %}
                <input type="hidden"
                       name="task_name"
                       value="{{ periodic_import.task.name }}">
                <button class="text-red-400 hover:text-white p-2 rounded-md transition-all duration-200 hover:bg-red-500 cursor-pointer">
                  <svg xmlns="http://www.w3.org/2000/svg"
                       width="24"
                       height="24"
                       viewBox="0 0 24 24"
                       fill="none"
                       stroke="currentColor"
                       stroke-width="2"
                       stroke-linecap="round"
                       stroke-linejoin="round"
                       class="w-4 h-4">
                    <path d="M3 6h18"></path>
                    <path d="M19 6v14c0 1-1 2-2 2H7c-1 0-2-1-2-2V6"></path>
                    <path d="M8 6V4c0-1 1-2 2-2h4c1 0 2 1 2 2v2"></path>
                    <line x1="10" x2="10" y1="11" y2="17"></line><line x1="14" x2="14" y1="11" y2="17"></line>
                  </svg>
                </button>
              </form>
            </div>
            <div class="text-sm text-gray-400 space-y-1">
              <div>Username: {{ periodic_import.username }}</div>
              <div>Mode: {{ periodic_import.mode }}</div>
              <div>Last Import: {{ periodic_import.last_run|date:"DATETIME_FORMAT" }}</div>
              <div>Next Import: {{ periodic_import.next_run|date:"DATETIME_FORMAT" }}</div>
            </div>
          </div>
        {% empty %}
          <div class="bg-[#39404b] rounded-lg p-6 text-center">
            <p class="text-gray-400 text-sm">No periodic imports configured</p>
            <p class="text-gray-500 text-xs mt-1">Set up an import with a daily or 2-day frequency to see it here</p>
          </div>
        {% endfor %}
      </div>
    </div>

    {# Import History #}
    <div class="bg-[#2a2f35] rounded-lg p-6">
      <div class="flex items-center mb-4">
        <svg xmlns="http://www.w3.org/2000/svg"
             width="24"
             height="24"
             viewBox="0 0 24 24"
             fill="none"
             stroke="currentColor"
             stroke-width="2"
             stroke-linecap="round"
             stroke-linejoin="round"
             class="w-6 h-6 text-indigo-400 mr-3">
          <path d="M3 12a9 9 0 1 0 9-9 9.75 9.75 0 0 0-6.74 2.74L3 8"></path>
          <path d="M3 3v5h5"></path>
          <path d="M12 7v5l4 2"></path>
        </svg>
        <h2 class="text-xl font-semibold">Import History</h2>
      </div>

      <p class="text-gray-400 mb-5 text-sm">Showing import activity from the last 7 days.</p>

      <div class="space-y-3">
        {% for result in import_tasks.results %}
          <div class="bg-[#39404b] rounded-lg p-4">
            <div class="flex flex-col sm:flex-row sm:items-center sm:justify-between gap-2 mb-4">
              <div class="flex items-center gap-3">
                {% if result.status == "SUCCESS" %}
                  {% if result.errors %}
                    <span class="px-2 py-1 rounded text-xs font-medium text-emerald-400 bg-emerald-400/10">Finished</span>
                  {% else %}
                    <span class="px-2 py-1 rounded text-xs font-medium text-green-400 bg-green-400/10">Success</span>

                  {% endif %}
                {% elif result.status == "STARTED" %}
                  <span class="px-2 py-1 rounded text-xs font-medium text-blue-400 bg-blue-400/10">Started</span>
                {% elif result.status == "FAILURE" %}
                  <span class="px-2 py-1 rounded text-xs font-medium text-red-400 bg-red-400/10">Failed</span>
                {% else %}
                  <span class="px-2 py-1 rounded text-xs font-medium text-yellow-400 bg-yellow-400/10">Pending</span>
                {% endif %}

                {% source_display result.source %}
              </div>
              <span class="text-xs text-gray-400">{{ result.date|date:"DATETIME_FORMAT" }}</span>
            </div>

            {% if result.status %}
              {% if result.summary %}<div class="text-sm text-gray-200">{{ result.summary }}</div>{% endif %}

              <div class="mt-2" x-data="{ showDetails: false }" x-cloak>
                {% if result.errors %}
                  {% if result.status == "SUCCESS" %}
                    <button @click="showDetails = !showDetails"
                            class="text-xs text-indigo-400 hover:text-indigo-300 transition-colors cursor-pointer"
                            x-text="showDetails ? 'Hide failed items' : 'Show failed items'">Show failed items</button>

                  {% elif result.status == "FAILURE" %}
                    <button @click="showDetails = !showDetails"
                            class="text-xs text-indigo-400 hover:text-indigo-300 transition-colors cursor-pointer"
                            x-text="showDetails ? 'Hide traceback' : 'Show traceback'">Show traceback</button>
                  {% endif %}

                  <div class="mt-2 space-y-1 text-sm bg-[#2a2f35] p-3 rounded"
                       x-show="showDetails">
                    <div class="text-xs space-y-1 text-red-400">
                      {% for error in result.errors.splitlines %}<div>{{ error }}</div>{% endfor %}
                    </div>
                  </div>
                {% endif %}
              </div>
            {% endif %}
          </div>
        {% empty %}
          <div class="bg-[#39404b] rounded-lg p-6 text-center">
            <p class="text-gray-400 text-sm">No imports in the last 7 days</p>
            <p class="text-gray-500 text-xs mt-1">Import your media from any source to see the history here</p>
          </div>
        {% endfor %}
      </div>
    </div>
  </div>
{% endblock settings_content %}<|MERGE_RESOLUTION|>--- conflicted
+++ resolved
@@ -336,8 +336,30 @@
             </label>
           </form>
         </div>
-
-<<<<<<< HEAD
+      
+        {# IMDB #}
+        <div class="bg-[#39404b] p-4 rounded-lg">
+          <div class="flex items-center justify-between mb-3">
+            <div class="flex items-center">{% source_display "imdb" %}</div>
+          </div>
+          <p class="text-sm text-gray-400 mb-3"
+            x-text="importFrequency === 'once' ? 'Import movies and TV shows from your ratings' : 'File uploads are not available for periodic imports'">
+          </p>
+          <form method="post" action="{% url 'import_imdb' %}" enctype="multipart/form-data">
+            {% csrf_token %}
+            <input type="hidden" name="frequency" x-model="importFrequency">
+            <input type="hidden" name="time" x-model="importTime">
+            <input type="hidden" name="mode" x-model="importMode">
+            <label class="flex items-center justify-center w-full px-4 py-2 text-sm rounded-md transition-colors"
+              :class="importFrequency === 'once' ? 'bg-indigo-600 text-white hover:bg-indigo-700 cursor-pointer' : 'bg-gray-600 text-gray-400 cursor-not-allowed'"
+              :disabled="importFrequency !== 'once'">
+              <input name="imdb_csv" accept=".csv" class="hidden" type="file" :disabled="importFrequency !== 'once'"
+                @change="importFrequency === 'once' && $el.form.submit()">
+              Select CSV File
+            </label>
+          </form>
+        </div>
+
         {# GoodReads #}
         <div class="bg-[#39404b] p-4 rounded-lg">
           <div class="flex items-center mb-3">{% source_display "goodreads" %}</div>
@@ -347,23 +369,11 @@
           <form method="post"
                 action="{% url 'import_goodreads' %}"
                 enctype="multipart/form-data">
-=======
-        {# IMDB #}
-        <div class="bg-[#39404b] p-4 rounded-lg">
-          <div class="flex items-center justify-between mb-3">
-            <div class="flex items-center">{% source_display "imdb" %}</div>
-          </div>
-          <p class="text-sm text-gray-400 mb-3"
-            x-text="importFrequency === 'once' ? 'Import movies and TV shows from your ratings' : 'File uploads are not available for periodic imports'">
-          </p>
-          <form method="post" action="{% url 'import_imdb' %}" enctype="multipart/form-data">
->>>>>>> e1b73071
             {% csrf_token %}
             <input type="hidden" name="frequency" x-model="importFrequency">
             <input type="hidden" name="time" x-model="importTime">
             <input type="hidden" name="mode" x-model="importMode">
             <label class="flex items-center justify-center w-full px-4 py-2 text-sm rounded-md transition-colors"
-<<<<<<< HEAD
                    :class="importFrequency === 'once' ? 'bg-indigo-600 text-white hover:bg-indigo-700 cursor-pointer' : 'bg-gray-600 text-gray-400 cursor-not-allowed'"
                    :disabled="importFrequency !== 'once'">
               <input name="goodreads_csv"
@@ -372,20 +382,11 @@
                      type="file"
                      :disabled="importFrequency !== 'once'"
                      @change="importFrequency === 'once' && $el.form.submit()">
-=======
-              :class="importFrequency === 'once' ? 'bg-indigo-600 text-white hover:bg-indigo-700 cursor-pointer' : 'bg-gray-600 text-gray-400 cursor-not-allowed'"
-              :disabled="importFrequency !== 'once'">
-              <input name="imdb_csv" accept=".csv" class="hidden" type="file" :disabled="importFrequency !== 'once'"
-                @change="importFrequency === 'once' && $el.form.submit()">
->>>>>>> e1b73071
               Select CSV File
             </label>
           </form>
         </div>
-<<<<<<< HEAD
-=======
-
->>>>>>> e1b73071
+      
       </div>
     </div>
 
