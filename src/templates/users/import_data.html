{% extends "users/base.html" %}
{% load user_tags %}

{% block title %}
  Import - Yamtrack
{% endblock title %}

{% block settings_content %}
  <div class="space-y-6"
       x-data="{ importFrequency: 'once', importTime: '{% now "H:i" %}', importMode: 'new' }">

    {# Import settings #}
    <div class="bg-[#2a2f35] rounded-lg p-6">
      <div class="flex items-center mb-4">
        <svg xmlns="http://www.w3.org/2000/svg"
             width="24"
             height="24"
             viewBox="0 0 24 24"
             fill="none"
             stroke="currentColor"
             stroke-width="2"
             stroke-linecap="round"
             stroke-linejoin="round"
             class="w-6 h-6 text-indigo-400 mr-3">
          <path d="M20 7h-9" />
          <path d="M14 17H5" />
          <circle cx="17" cy="17" r="3" /><circle cx="7" cy="7" r="3" />
        </svg>
        <h2 class="text-xl font-semibold">Import Settings</h2>
      </div>
      <p class="text-gray-400 mb-5 text-sm">Configure your import preferences.</p>
      <div class="bg-[#39404b] p-5 rounded-lg">
        <div class="grid grid-cols-1 md:grid-cols-2 gap-4">
          <div>
            <label class="block text-sm text-gray-400 mb-2">Import Frequency</label>
            <div class="relative">
              <select x-model="importFrequency"
                      class="w-full py-2 px-3 bg-[#2a2f35] rounded-md text-white text-sm border border-gray-600 focus:border-indigo-500 focus:ring focus:ring-indigo-200 focus:ring-opacity-50 appearance-none">
                <option value="once">One Time Import</option>
                <option value="daily">Every Day</option>
                <option value="2days">Every 2 Days</option>
              </select>
              <svg xmlns="http://www.w3.org/2000/svg"
                   width="24"
                   height="24"
                   viewBox="0 0 24 24"
                   fill="none"
                   stroke="currentColor"
                   stroke-width="2"
                   stroke-linecap="round"
                   stroke-linejoin="round"
                   class="absolute right-2 top-1/2 -translate-y-1/2 w-4 h-4 text-gray-400 pointer-events-none">
                <path d="m6 9 6 6 6-6"></path>
              </svg>
            </div>
            <div x-cloak class="mt-4" x-show="importFrequency !== 'once'">
              <label class="block text-sm text-gray-400 mb-2">Import Time</label>
              <input x-model="importTime"
                     class="w-full py-2 px-3 bg-[#2a2f35] rounded-md text-white text-sm border border-gray-600 focus:border-indigo-500 focus:ring focus:ring-indigo-200 focus:ring-opacity-50 [color-scheme:dark]"
                     type="time">
            </div>
          </div>
          <div>
            <label class="block text-sm text-gray-400 mb-2">Import Mode</label>
            <div class="relative">
              <select x-model="importMode"
                      class="w-full py-2 px-3 bg-[#2a2f35] rounded-md text-white text-sm border border-gray-600 focus:border-indigo-500 focus:ring focus:ring-indigo-200 focus:ring-opacity-50 appearance-none">
                <option value="new">Only Sync New Items</option>
                <option value="overwrite">Sync New Items and Overwrite Existing</option>
              </select>
              <svg xmlns="http://www.w3.org/2000/svg"
                   width="24"
                   height="24"
                   viewBox="0 0 24 24"
                   fill="none"
                   stroke="currentColor"
                   stroke-width="2"
                   stroke-linecap="round"
                   stroke-linejoin="round"
                   class="absolute right-2 top-1/2 -translate-y-1/2 w-4 h-4 text-gray-400 pointer-events-none">
                <path d="m6 9 6 6 6-6"></path>
              </svg>
            </div>
          </div>
        </div>
      </div>
    </div>

    {# Import Sources #}
    <div class="bg-[#2a2f35] rounded-lg p-6">
      <div class="flex items-center mb-4">
        <svg xmlns="http://www.w3.org/2000/svg"
             width="24"
             height="24"
             viewBox="0 0 24 24"
             fill="none"
             stroke="currentColor"
             stroke-width="2"
             stroke-linecap="round"
             stroke-linejoin="round"
             class="w-6 h-6 text-indigo-400 mr-3">
          <ellipse cx="12" cy="5" rx="9" ry="3"></ellipse>
          <path d="M3 5V19A9 3 0 0 0 21 19V5"></path>
          <path d="M3 12A9 3 0 0 0 21 12"></path>
        </svg>
        <h2 class="text-xl font-semibold">Import Sources</h2>
      </div>
      <p class="text-gray-400 mb-5 text-sm">Import your media data from external services.</p>
      <div class="grid grid-cols-1 md:grid-cols-2 gap-4">

        {# Trakt #}
        <div class="bg-[#39404b] p-4 rounded-lg">
          <div class="flex items-center mb-3">{% source_display "trakt" %}</div>
          <p class="text-sm text-gray-400 mb-3">Import TV shows and movies</p>
          <form class="flex items-center"
                method="post"
                action="{% url 'trakt_oauth' %}">
            {% csrf_token %}
            <input type="hidden" name="frequency" x-model="importFrequency">
            <input type="hidden" name="time" x-model="importTime">
            <input type="hidden" name="mode" x-model="importMode">
<<<<<<< HEAD
            <div class="relative flex-1">
              <input placeholder="Trakt username slug"
                     name="user"
                     class="w-full py-2 px-3 bg-[#2a2f35] rounded-l-md text-white text-sm border border-gray-600 focus:border-indigo-500 focus:ring focus:ring-indigo-200 focus:ring-opacity-50"
                     type="text">
              <div class="group absolute right-2 top-1/2 -translate-y-1/2">
                <svg xmlns="http://www.w3.org/2000/svg"
                     width="24"
                     height="24"
                     viewBox="0 0 24 24"
                     fill="none"
                     stroke="currentColor"
                     stroke-width="2"
                     stroke-linecap="round"
                     stroke-linejoin="round"
                     class="w-4 h-4 text-gray-400">
                  <circle cx="12" cy="12" r="10" />
                  <path d="M12 16v-4" />
                  <path d="M12 8h.01" />
                </svg>
                <div class="absolute bottom-full mb-2 w-60 p-2 bg-[#2a2f35] rounded-md text-xs text-gray-300 shadow-lg border border-gray-600  invisible group-hover:visible">
                  Find it on your Trakt profile URL:
                  <br>
                  trakt.tv/users/<span class="text-indigo-400">username-slug</span>
                </div>
              </div>
            </div>
=======
>>>>>>> d76f2fb7
            <button type="submit"
                    class="w-full px-4 py-2 text-sm rounded-md transition-colors cursor-pointer bg-indigo-600 text-white hover:bg-indigo-700">
              Connect with Trakt
            </button>
          </form>
        </div>

        {# Simkl #}
        <div class="bg-[#39404b] p-4 rounded-lg">
          <div class="flex items-center mb-3">{% source_display "simkl" %}</div>
          <p class="text-sm text-gray-400 mb-3">Import TV shows, movies and anime</p>
          <form method="post" action="{% url 'simkl_oauth' %}">
            {% csrf_token %}
            <input type="hidden" name="frequency" x-model="importFrequency">
            <input type="hidden" name="time" x-model="importTime">
            <input type="hidden" name="mode" x-model="importMode">
            <button type="submit"
                    class="w-full px-4 py-2 text-sm rounded-md transition-colors cursor-pointer bg-indigo-600 text-white hover:bg-indigo-700">
              Connect with Simkl
            </button>
          </form>
        </div>

        {# MyAnimeList #}
        <div class="bg-[#39404b] p-4 rounded-lg">
          <div class="flex items-center mb-3">{% source_display "myanimelist" %}</div>
          <p class="text-sm text-gray-400 mb-3">Import anime and manga</p>
          <form class="flex items-center"
                method="post"
                action="{% url 'import_mal' %}">
            {% csrf_token %}
            <input type="hidden" name="frequency" x-model="importFrequency">
            <input type="hidden" name="time" x-model="importTime">
            <input type="hidden" name="mode" x-model="importMode">
            <div class="flex w-full">
              <input placeholder="MAL username"
                     name="user"
                     class="relative w-full py-2 px-3 bg-[#2a2f35] rounded-l-md text-white text-sm border border-gray-600 focus:border-indigo-500 focus:ring focus:ring-indigo-200 focus:ring-opacity-50"
                     type="text">
              <button type="submit"
                      class="px-3 py-2 bg-indigo-600 text-white rounded-r-md hover:bg-indigo-700 transition-colors text-sm border border-indigo-600 cursor-pointer">
                Import
              </button>
            </div>
          </form>
        </div>

        {# AniList #}
        <div class="bg-[#39404b] p-4 rounded-lg">
          <div class="flex items-center mb-3">{% source_display "anilist" %}</div>
          <p class="text-sm text-gray-400 mb-3">Import anime and manga</p>
          <form class="flex items-center"
                method="post"
                action="{% url 'import_anilist' %}">
            {% csrf_token %}
            <input type="hidden" name="frequency" x-model="importFrequency">
            <input type="hidden" name="time" x-model="importTime">
            <input type="hidden" name="mode" x-model="importMode">
            <div class="flex w-full">
              <input placeholder="AniList username"
                     name="user"
                     class="relative w-full py-2 px-3 bg-[#2a2f35] rounded-l-md text-white text-sm border border-gray-600 focus:border-indigo-500 focus:ring focus:ring-indigo-200 focus:ring-opacity-50"
                     type="text">
              <button type="submit"
                      class="px-3 py-2 bg-indigo-600 text-white rounded-r-md hover:bg-indigo-700 transition-colors text-sm border border-indigo-600 cursor-pointer">
                Import
              </button>
            </div>
          </form>
        </div>

        {# Kitsu #}
        <div class="bg-[#39404b] p-4 rounded-lg">
          <div class="flex items-center mb-3">{% source_display "kitsu" %}</div>
          <p class="text-sm text-gray-400 mb-3">Import anime and manga</p>
          <form class="flex items-center"
                method="post"
                action="{% url 'import_kitsu' %}">
            {% csrf_token %}
            <input type="hidden" name="frequency" x-model="importFrequency">
            <input type="hidden" name="time" x-model="importTime">
            <input type="hidden" name="mode" x-model="importMode">
            <div class="relative flex-1">
              <input placeholder="Kitsu user ID"
                     name="user"
                     class="w-full py-2 px-3 bg-[#2a2f35] rounded-l-md text-white text-sm border border-gray-600 focus:border-indigo-500 focus:ring focus:ring-indigo-200 focus:ring-opacity-50"
                     type="text">
              <div class="group absolute right-2 top-1/2 -translate-y-1/2">
                <svg xmlns="http://www.w3.org/2000/svg"
                     width="24"
                     height="24"
                     viewBox="0 0 24 24"
                     fill="none"
                     stroke="currentColor"
                     stroke-width="2"
                     stroke-linecap="round"
                     stroke-linejoin="round"
                     class="w-4 h-4 text-gray-400">
                  <circle cx="12" cy="12" r="10" />
                  <path d="M12 16v-4" />
                  <path d="M12 8h.01" />
                </svg>
                <div class="absolute bottom-full mb-2 w-60 p-2 bg-[#2a2f35] rounded-md text-xs text-gray-300 shadow-lg border border-gray-600  invisible group-hover:visible">
                  Find it on your Kitsu profile URL:
                  <br>
                  kitsu.app/users/<span class="text-indigo-400">1234567</span>
                </div>
              </div>
            </div>
            <button type="submit"
                    class="px-3 py-2 bg-indigo-600 text-white rounded-r-md hover:bg-indigo-700 transition-colors text-sm border border-indigo-600 cursor-pointer">
              Import
            </button>
          </form>
        </div>

        {# Yamtrack #}
        <div class="bg-[#39404b] p-4 rounded-lg">
          <div class="flex items-center justify-between mb-3">
            <div class="flex items-center">{% source_display "yamtrack" %}</div>
            <a href="https://github.com/FuzzyGrim/Yamtrack/wiki/Yamtrack-CSV-Format"
               target="_blank"
               class="text-gray-400 hover:text-indigo-400 transition-colors p-1 rounded-md hover:bg-gray-600/50"
               title="View CSV format documentation">
              <svg xmlns="http://www.w3.org/2000/svg"
                   width="24"
                   height="24"
                   viewBox="0 0 24 24"
                   fill="none"
                   stroke="currentColor"
                   stroke-width="2"
                   stroke-linecap="round"
                   stroke-linejoin="round"
                   class="w-4 h-4">
                <circle cx="12" cy="12" r="10"></circle>
                <path d="M12 16v-4"></path>
                <path d="M12 8h.01"></path>
              </svg>
            </a>
          </div>
          <p class="text-sm text-gray-400 mb-3"
             x-text="importFrequency === 'once' ? 'Import from YamTrack backup' : 'File uploads are not available for periodic imports'">
          </p>
          <form method="post"
                action="{% url 'import_yamtrack' %}"
                enctype="multipart/form-data">
            {% csrf_token %}
            <input type="hidden" name="frequency" x-model="importFrequency">
            <input type="hidden" name="time" x-model="importTime">
            <input type="hidden" name="mode" x-model="importMode">
            <label class="flex items-center justify-center w-full px-4 py-2 text-sm rounded-md transition-colors"
                   :class="importFrequency === 'once' ? 'bg-indigo-600 text-white hover:bg-indigo-700 cursor-pointer' : 'bg-gray-600 text-gray-400 cursor-not-allowed'"
                   :disabled="importFrequency !== 'once'">
              <input name="yamtrack_csv"
                     accept=".csv"
                     class="hidden"
                     type="file"
                     :disabled="importFrequency !== 'once'"
                     @change="importFrequency === 'once' && $el.form.submit()">
              Select CSV File
            </label>
          </form>
        </div>

        {# HowLongToBeat #}
        <div class="bg-[#39404b] p-4 rounded-lg">
          <div class="flex items-center mb-3">{% source_display "hltb" %}</div>
          <p class="text-sm text-gray-400 mb-3"
             x-text="importFrequency === 'once' ? 'Import games' : 'File uploads are not available for periodic imports'">
          </p>
          <form method="post"
                action="{% url 'import_hltb' %}"
                enctype="multipart/form-data">
            {% csrf_token %}
            <input type="hidden" name="frequency" x-model="importFrequency">
            <input type="hidden" name="time" x-model="importTime">
            <input type="hidden" name="mode" x-model="importMode">
            <label class="flex items-center justify-center w-full px-4 py-2 text-sm rounded-md transition-colors"
                   :class="importFrequency === 'once' ? 'bg-indigo-600 text-white hover:bg-indigo-700 cursor-pointer' : 'bg-gray-600 text-gray-400 cursor-not-allowed'"
                   :disabled="importFrequency !== 'once'">
              <input name="hltb_csv"
                     accept=".csv"
                     class="hidden"
                     type="file"
                     :disabled="importFrequency !== 'once'"
                     @change="importFrequency === 'once' && $el.form.submit()">
              Select CSV File
            </label>
          </form>
        </div>

        {# Steam #}
        <div class="bg-[#39404b] p-4 rounded-lg">
          <div class="flex items-center mb-3">{% source_display "steam" %}</div>
          <p class="text-sm text-gray-400 mb-3">Import games from your Steam library</p>
          <form class="flex items-center"
                method="post"
                action="{% url 'import_steam' %}">
            {% csrf_token %}
            <input type="hidden" name="frequency" x-model="importFrequency">
            <input type="hidden" name="time" x-model="importTime">
            <input type="hidden" name="mode" x-model="importMode">
            <div class="relative flex-1">
              <input placeholder="Steam 64-bit ID"
                     name="user"
                     class="w-full py-2 px-3 bg-[#2a2f35] rounded-l-md text-white text-sm border border-gray-600 focus:border-indigo-500 focus:ring focus:ring-indigo-200 focus:ring-opacity-50"
                     type="text">
              <div class="group absolute right-2 top-1/2 -translate-y-1/2">
                <svg xmlns="http://www.w3.org/2000/svg"
                     width="24"
                     height="24"
                     viewBox="0 0 24 24"
                     fill="none"
                     stroke="currentColor"
                     stroke-width="2"
                     stroke-linecap="round"
                     stroke-linejoin="round"
                     class="w-4 h-4 text-gray-400">
                  <circle cx="12" cy="12" r="10" />
                  <path d="M12 16v-4" />
                  <path d="M12 8h.01" />
                </svg>
                <div class="absolute bottom-full mb-2 w-60 p-2 bg-[#2a2f35] rounded-md text-xs text-gray-300 shadow-lg border border-gray-600  invisible group-hover:visible">
                  Find it on your Steam account details page under your username.
                  <br>
                  <br>
                  Your profile must be public if the API key you are using is not linked to the steamid you are requesting.
                </div>
              </div>
            </div>
            <button type="submit"
                    class="px-3 py-2 bg-indigo-600 text-white rounded-r-md hover:bg-indigo-700 transition-colors text-sm border border-indigo-600 cursor-pointer">
              Import
            </button>
          </form>
        </div>

        {# IMDB #}
        <div class="bg-[#39404b] p-4 rounded-lg">
          <div class="flex items-center justify-between mb-3">
            <div class="flex items-center">{% source_display "imdb" %}</div>
          </div>
          <p class="text-sm text-gray-400 mb-3"
             x-text="importFrequency === 'once' ? 'Import movies and TV shows from your ratings' : 'File uploads are not available for periodic imports'">
          </p>
          <form method="post"
                action="{% url 'import_imdb' %}"
                enctype="multipart/form-data">
            {% csrf_token %}
            <input type="hidden" name="frequency" x-model="importFrequency">
            <input type="hidden" name="time" x-model="importTime">
            <input type="hidden" name="mode" x-model="importMode">
            <label class="flex items-center justify-center w-full px-4 py-2 text-sm rounded-md transition-colors"
                   :class="importFrequency === 'once' ? 'bg-indigo-600 text-white hover:bg-indigo-700 cursor-pointer' : 'bg-gray-600 text-gray-400 cursor-not-allowed'"
                   :disabled="importFrequency !== 'once'">
              <input name="imdb_csv"
                     accept=".csv"
                     class="hidden"
                     type="file"
                     :disabled="importFrequency !== 'once'"
                     @change="importFrequency === 'once' && $el.form.submit()">
              Select CSV File
            </label>
          </form>
        </div>

        {# GoodReads #}
        <div class="bg-[#39404b] p-4 rounded-lg">
          <div class="flex items-center mb-3">{% source_display "goodreads" %}</div>
          <p class="text-sm text-gray-400 mb-3"
             x-text="importFrequency === 'once' ? 'Import from GoodReads backup' : 'File uploads are not available for periodic imports'">
          </p>
          <form method="post"
                action="{% url 'import_goodreads' %}"
                enctype="multipart/form-data">
            {% csrf_token %}
            <input type="hidden" name="frequency" x-model="importFrequency">
            <input type="hidden" name="time" x-model="importTime">
            <input type="hidden" name="mode" x-model="importMode">
            <label class="flex items-center justify-center w-full px-4 py-2 text-sm rounded-md transition-colors"
                   :class="importFrequency === 'once' ? 'bg-indigo-600 text-white hover:bg-indigo-700 cursor-pointer' : 'bg-gray-600 text-gray-400 cursor-not-allowed'"
                   :disabled="importFrequency !== 'once'">
              <input name="goodreads_csv"
                     accept=".csv"
                     class="hidden"
                     type="file"
                     :disabled="importFrequency !== 'once'"
                     @change="importFrequency === 'once' && $el.form.submit()">
              Select CSV File
            </label>
          </form>
        </div>

      </div>
    </div>

    {# Active Periodic Imports #}
    <div class="bg-[#2a2f35] rounded-lg p-6">
      <div class="flex items-center mb-4">
        <svg xmlns="http://www.w3.org/2000/svg"
             width="24"
             height="24"
             viewBox="0 0 24 24"
             fill="none"
             stroke="currentColor"
             stroke-width="2"
             stroke-linecap="round"
             stroke-linejoin="round"
             class="w-6 h-6 text-indigo-400 mr-3">
          <circle cx="12" cy="12" r="10"></circle><polyline points="12 6 12 12 16 14"></polyline>
        </svg>
        <h2 class="text-xl font-semibold">Active Periodic Imports</h2>
      </div>
      <p class="text-gray-400 mb-5 text-sm">
        Automated imports that run on a schedule. These will continue to sync your media until disabled.
      </p>
      <div class="space-y-3">
        {% for periodic_import in import_tasks.schedules %}
          <div class="bg-[#39404b] rounded-lg p-4">
            <div class="flex items-center justify-between mb-2">
              <div class="flex items-center gap-3">
                {% source_display periodic_import.source %}
                <span class="text-sm text-gray-400">{{ periodic_import.schedule }}</span>
              </div>
              <form action="{% url 'delete_import_schedule' %}" method="post">
                {% csrf_token %}
                <input type="hidden"
                       name="task_name"
                       value="{{ periodic_import.task.name }}">
                <button class="text-red-400 hover:text-white p-2 rounded-md transition-all duration-200 hover:bg-red-500 cursor-pointer">
                  <svg xmlns="http://www.w3.org/2000/svg"
                       width="24"
                       height="24"
                       viewBox="0 0 24 24"
                       fill="none"
                       stroke="currentColor"
                       stroke-width="2"
                       stroke-linecap="round"
                       stroke-linejoin="round"
                       class="w-4 h-4">
                    <path d="M3 6h18"></path>
                    <path d="M19 6v14c0 1-1 2-2 2H7c-1 0-2-1-2-2V6"></path>
                    <path d="M8 6V4c0-1 1-2 2-2h4c1 0 2 1 2 2v2"></path>
                    <line x1="10" x2="10" y1="11" y2="17"></line><line x1="14" x2="14" y1="11" y2="17"></line>
                  </svg>
                </button>
              </form>
            </div>
            <div class="text-sm text-gray-400 space-y-1">
              <div>Username: {{ periodic_import.username }}</div>
              <div>Mode: {{ periodic_import.mode }}</div>
              <div>Last Import: {{ periodic_import.last_run|date:"DATETIME_FORMAT" }}</div>
              <div>Next Import: {{ periodic_import.next_run|date:"DATETIME_FORMAT" }}</div>
            </div>
          </div>
        {% empty %}
          <div class="bg-[#39404b] rounded-lg p-6 text-center">
            <p class="text-gray-400 text-sm">No periodic imports configured</p>
            <p class="text-gray-500 text-xs mt-1">Set up an import with a daily or 2-day frequency to see it here</p>
          </div>
        {% endfor %}
      </div>
    </div>

    {# Import History #}
    <div class="bg-[#2a2f35] rounded-lg p-6">
      <div class="flex items-center mb-4">
        <svg xmlns="http://www.w3.org/2000/svg"
             width="24"
             height="24"
             viewBox="0 0 24 24"
             fill="none"
             stroke="currentColor"
             stroke-width="2"
             stroke-linecap="round"
             stroke-linejoin="round"
             class="w-6 h-6 text-indigo-400 mr-3">
          <path d="M3 12a9 9 0 1 0 9-9 9.75 9.75 0 0 0-6.74 2.74L3 8"></path>
          <path d="M3 3v5h5"></path>
          <path d="M12 7v5l4 2"></path>
        </svg>
        <h2 class="text-xl font-semibold">Import History</h2>
      </div>

      <p class="text-gray-400 mb-5 text-sm">Showing import activity from the last 7 days.</p>

      <div class="space-y-3">
        {% for result in import_tasks.results %}
          <div class="bg-[#39404b] rounded-lg p-4">
            <div class="flex flex-col sm:flex-row sm:items-center sm:justify-between gap-2 mb-4">
              <div class="flex items-center gap-3">
                {% if result.status == "SUCCESS" %}
                  {% if result.errors %}
                    <span class="px-2 py-1 rounded text-xs font-medium text-emerald-400 bg-emerald-400/10">Finished</span>
                  {% else %}
                    <span class="px-2 py-1 rounded text-xs font-medium text-green-400 bg-green-400/10">Success</span>

                  {% endif %}
                {% elif result.status == "STARTED" %}
                  <span class="px-2 py-1 rounded text-xs font-medium text-blue-400 bg-blue-400/10">Started</span>
                {% elif result.status == "FAILURE" %}
                  <span class="px-2 py-1 rounded text-xs font-medium text-red-400 bg-red-400/10">Failed</span>
                {% else %}
                  <span class="px-2 py-1 rounded text-xs font-medium text-yellow-400 bg-yellow-400/10">Pending</span>
                {% endif %}

                {% source_display result.source %}
              </div>
              <span class="text-xs text-gray-400">{{ result.date|date:"DATETIME_FORMAT" }}</span>
            </div>

            {% if result.status %}
              {% if result.summary %}<div class="text-sm text-gray-200">{{ result.summary }}</div>{% endif %}

              <div class="mt-2" x-data="{ showDetails: false }" x-cloak>
                {% if result.errors %}
                  {% if result.status == "SUCCESS" %}
                    <button @click="showDetails = !showDetails"
                            class="text-xs text-indigo-400 hover:text-indigo-300 transition-colors cursor-pointer"
                            x-text="showDetails ? 'Hide failed items' : 'Show failed items'">Show failed items</button>

                  {% elif result.status == "FAILURE" %}
                    <button @click="showDetails = !showDetails"
                            class="text-xs text-indigo-400 hover:text-indigo-300 transition-colors cursor-pointer"
                            x-text="showDetails ? 'Hide traceback' : 'Show traceback'">Show traceback</button>
                  {% endif %}

                  <div class="mt-2 space-y-1 text-sm bg-[#2a2f35] p-3 rounded"
                       x-show="showDetails">
                    <div class="text-xs space-y-1 text-red-400">
                      {% for error in result.errors.splitlines %}<div>{{ error }}</div>{% endfor %}
                    </div>
                  </div>
                {% endif %}
              </div>
            {% endif %}
          </div>
        {% empty %}
          <div class="bg-[#39404b] rounded-lg p-6 text-center">
            <p class="text-gray-400 text-sm">No imports in the last 7 days</p>
            <p class="text-gray-500 text-xs mt-1">Import your media from any source to see the history here</p>
          </div>
        {% endfor %}
      </div>
    </div>
  </div>
{% endblock settings_content %}<|MERGE_RESOLUTION|>--- conflicted
+++ resolved
@@ -119,36 +119,6 @@
             <input type="hidden" name="frequency" x-model="importFrequency">
             <input type="hidden" name="time" x-model="importTime">
             <input type="hidden" name="mode" x-model="importMode">
-<<<<<<< HEAD
-            <div class="relative flex-1">
-              <input placeholder="Trakt username slug"
-                     name="user"
-                     class="w-full py-2 px-3 bg-[#2a2f35] rounded-l-md text-white text-sm border border-gray-600 focus:border-indigo-500 focus:ring focus:ring-indigo-200 focus:ring-opacity-50"
-                     type="text">
-              <div class="group absolute right-2 top-1/2 -translate-y-1/2">
-                <svg xmlns="http://www.w3.org/2000/svg"
-                     width="24"
-                     height="24"
-                     viewBox="0 0 24 24"
-                     fill="none"
-                     stroke="currentColor"
-                     stroke-width="2"
-                     stroke-linecap="round"
-                     stroke-linejoin="round"
-                     class="w-4 h-4 text-gray-400">
-                  <circle cx="12" cy="12" r="10" />
-                  <path d="M12 16v-4" />
-                  <path d="M12 8h.01" />
-                </svg>
-                <div class="absolute bottom-full mb-2 w-60 p-2 bg-[#2a2f35] rounded-md text-xs text-gray-300 shadow-lg border border-gray-600  invisible group-hover:visible">
-                  Find it on your Trakt profile URL:
-                  <br>
-                  trakt.tv/users/<span class="text-indigo-400">username-slug</span>
-                </div>
-              </div>
-            </div>
-=======
->>>>>>> d76f2fb7
             <button type="submit"
                     class="w-full px-4 py-2 text-sm rounded-md transition-colors cursor-pointer bg-indigo-600 text-white hover:bg-indigo-700">
               Connect with Trakt
