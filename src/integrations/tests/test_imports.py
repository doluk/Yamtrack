--- conflicted
+++ resolved
@@ -22,11 +22,9 @@
     Sources,
     Status,
 )
-<<<<<<< HEAD
-from integrations.imports import anilist, goodreads, helpers, hltb, kitsu, mal, simkl, yamtrack
-=======
 from integrations.imports import (
     anilist,
+    goodreads,
     helpers,
     hltb,
     imdb,
@@ -35,7 +33,6 @@
     simkl,
     yamtrack,
 )
->>>>>>> e1b73071
 from integrations.imports.trakt import TraktImporter, importer
 
 mock_path = Path(__file__).resolve().parent / "mock_data"
@@ -805,31 +802,13 @@
             self.assertIsNotNone(episode.end_date)
 
 
-<<<<<<< HEAD
-class ImportGoodreads(TestCase):
-    """Test importing media from GoodReads CSV."""
-=======
 class ImportIMDB(TestCase):
     """Test importing media from IMDB CSV."""
->>>>>>> e1b73071
 
     def setUp(self):
         """Create user for the tests."""
         self.credentials = {"username": "test", "password": "12345"}
         self.user = get_user_model().objects.create_user(**self.credentials)
-<<<<<<< HEAD
-        with Path(mock_path / "import_goodreads.csv").open("rb") as file:
-            self.import_results = goodreads.importer(file, self.user, "new")
-
-    def test_import_counts(self):
-        """Test basic counts of imported books."""
-        self.assertEqual(Book.objects.filter(user=self.user).count(), 3)
-
-    def test_historical_records(self):
-        """Test historical records creation during import."""
-        book = Book.objects.filter(user=self.user).first()
-        self.assertEqual(book.history.count(), 1)
-=======
         with Path(mock_path / "import_imdb.csv").open("rb") as file:
             self.import_results = imdb.importer(file, self.user, "new")
 
@@ -945,7 +924,26 @@
 
         # Should have duplicate warning
         self.assertIn("They were matched to the same TMDB ID 155", warnings)
->>>>>>> e1b73071
+
+
+class ImportGoodreads(TestCase):
+    """Test importing media from GoodReads CSV."""
+
+    def setUp(self):
+        """Create user for the tests."""
+        self.credentials = {"username": "test", "password": "12345"}
+        self.user = get_user_model().objects.create_user(**self.credentials)
+        with Path(mock_path / "import_goodreads.csv").open("rb") as file:
+            self.import_results = goodreads.importer(file, self.user, "new")
+
+    def test_import_counts(self):
+        """Test basic counts of imported books."""
+        self.assertEqual(Book.objects.filter(user=self.user).count(), 3)
+
+    def test_historical_records(self):
+        """Test historical records creation during import."""
+        book = Book.objects.filter(user=self.user).first()
+        self.assertEqual(book.history.count(), 1)
 
 
 class HelpersTest(TestCase):
