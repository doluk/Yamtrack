import logging

from celery import shared_task
from django.contrib.auth import get_user_model

import events
from app.mixins import disable_fetch_releases
from app.models import MediaTypes
from app.templatetags import app_tags
from integrations.imports import (
    anilist,
    goodreads,
    helpers,
    hltb,
    imdb,
    kitsu,
    mal,
    simkl,
    trakt,
    yamtrack,
)

logger = logging.getLogger(__name__)
ERROR_TITLE = "\n\n\n Couldn't import the following media: \n\n"


def format_media_type_display(count, media_type):
    """Format media type display with proper pluralization."""
    if count == 0:
        return None
    if count == 1:
        return f"{count} {dict(MediaTypes.choices).get(media_type, media_type)}"
    return f"{count} {app_tags.media_type_readable_plural(media_type)}"


def format_import_message(imported_counts, warning_messages=None):
    """Format the import result message based on counts and warnings."""
    parts = [
        format_media_type_display(count, media_type)
        for media_type, count in imported_counts.items()
    ]
    parts = [p for p in parts if p is not None]

    if not parts:
        info_message = "No media was imported."
    else:
        info_message = f"Imported {helpers.join_with_commas_and(parts)}."

    if warning_messages:
        return f"{info_message} {ERROR_TITLE} {warning_messages}"
    return info_message


def import_media(importer_func, identifier, user_id, mode):
    """Handle the import process for different media services."""
    user = get_user_model().objects.get(id=user_id)

    with disable_fetch_releases():
        imported_counts, warnings = importer_func(identifier, user, mode)

    events.tasks.reload_calendar.delay()

    return format_import_message(imported_counts, warnings)


@shared_task(name="Import from Trakt")
def import_trakt(username, user_id, mode):
    """Celery task for importing media data from Trakt."""
    return import_media(trakt.importer, username, user_id, mode)


@shared_task(name="Import from SIMKL")
def import_simkl(username, user_id, mode):
    """Celery task for importing media data from SIMKL."""
    token = helpers.decrypt(username)
    return import_media(simkl.importer, token, user_id, mode)


@shared_task(name="Import from MyAnimeList")
def import_mal(username, user_id, mode):
    """Celery task for importing anime and manga data from MyAnimeList."""
    return import_media(mal.importer, username, user_id, mode)


@shared_task(name="Import from AniList")
def import_anilist(username, user_id, mode):
    """Celery task for importing anime and manga data from AniList."""
    return import_media(anilist.importer, username, user_id, mode)


@shared_task(name="Import from Kitsu")
def import_kitsu(username, user_id, mode):
    """Celery task for importing anime and manga data from Kitsu."""
    return import_media(kitsu.importer, username, user_id, mode)


@shared_task(name="Import from Yamtrack")
def import_yamtrack(file, user_id, mode):
    """Celery task for importing media data from Yamtrack."""
    return import_media(yamtrack.importer, file, user_id, mode)


@shared_task(name="Import from HowLongToBeat")
def import_hltb(file, user_id, mode):
    """Celery task for importing media data from HowLongToBeat."""
    return import_media(hltb.importer, file, user_id, mode)


<<<<<<< HEAD
@shared_task(name="Import from GoodReads")
def import_goodreads(file, user_id, mode):
    """Celery task for importing media data from GoodReads."""
    return import_media(goodreads.importer, file, user_id, mode)
=======
@shared_task(name="Import from IMDB")
def import_imdb(file, user_id, mode):
    """Celery task for importing media data from IMDB."""
    return import_media(imdb.importer, file, user_id, mode)
>>>>>>> e1b73071
<|MERGE_RESOLUTION|>--- conflicted
+++ resolved
@@ -105,15 +105,12 @@
     """Celery task for importing media data from HowLongToBeat."""
     return import_media(hltb.importer, file, user_id, mode)
 
-
-<<<<<<< HEAD
-@shared_task(name="Import from GoodReads")
-def import_goodreads(file, user_id, mode):
-    """Celery task for importing media data from GoodReads."""
-    return import_media(goodreads.importer, file, user_id, mode)
-=======
 @shared_task(name="Import from IMDB")
 def import_imdb(file, user_id, mode):
     """Celery task for importing media data from IMDB."""
     return import_media(imdb.importer, file, user_id, mode)
->>>>>>> e1b73071
+
+@shared_task(name="Import from GoodReads")
+def import_goodreads(file, user_id, mode):
+    """Celery task for importing media data from GoodReads."""
+    return import_media(goodreads.importer, file, user_id, mode)