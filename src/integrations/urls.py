from django.urls import path

from integrations import views

urlpatterns = [
    path("import/trakt", views.import_trakt, name="import_trakt"),
    path("simkl-oauth", views.simkl_oauth, name="simkl_oauth"),
    path("import/simkl", views.import_simkl, name="import_simkl"),
    path("import/mal", views.import_mal, name="import_mal"),
    path("import/anilist", views.import_anilist, name="import_anilist"),
    path("import/kitsu", views.import_kitsu, name="import_kitsu"),
    path("import/yamtrack", views.import_yamtrack, name="import_yamtrack"),
    path("import/hltb", views.import_hltb, name="import_hltb"),
<<<<<<< HEAD
    path("import/goodreads", views.import_goodreads, name="import_goodreads"),
=======
    path("import/imdb", views.import_imdb, name="import_imdb"),
>>>>>>> e1b73071
    path("export/csv", views.export_csv, name="export_csv"),
    path(
        "webhook/jellyfin/<str:token>",
        views.jellyfin_webhook,
        name="jellyfin_webhook",
    ),
    path(
        "webhook/plex/<str:token>",
        views.plex_webhook,
        name="plex_webhook",
    ),
    path(
        "webhook/emby/<str:token>",
        views.emby_webhook,
        name="emby_webhook",
    ),
]<|MERGE_RESOLUTION|>--- conflicted
+++ resolved
@@ -11,11 +11,8 @@
     path("import/kitsu", views.import_kitsu, name="import_kitsu"),
     path("import/yamtrack", views.import_yamtrack, name="import_yamtrack"),
     path("import/hltb", views.import_hltb, name="import_hltb"),
-<<<<<<< HEAD
+    path("import/imdb", views.import_imdb, name="import_imdb"),
     path("import/goodreads", views.import_goodreads, name="import_goodreads"),
-=======
-    path("import/imdb", views.import_imdb, name="import_imdb"),
->>>>>>> e1b73071
     path("export/csv", views.export_csv, name="export_csv"),
     path(
         "webhook/jellyfin/<str:token>",
