--- conflicted
+++ resolved
@@ -128,11 +128,6 @@
 
         # add seasons metadata to the response
         for season_number in season_subset:
-<<<<<<< HEAD
-            season_data = process_season(
-                response[f"season/{season_number}"],
-            )
-=======
             season_key = f"season/{season_number}"
             if season_key not in response:
                 msg = f"Season {season_number} not found for TMDB TV show {media_id}"
@@ -142,7 +137,6 @@
                 raise requests.exceptions.HTTPError(msg, response=not_found_response)
 
             season_data = process_season(response[season_key])
->>>>>>> 28fa9604
             season_data["media_id"] = media_id
             season_data["title"] = data["title"]
             season_data["genres"] = data["genres"]
